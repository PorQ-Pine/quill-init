--- conflicted
+++ resolved
@@ -8,11 +8,8 @@
 use std::sync::{Arc, Mutex};
 
 pub const DEFAULT_WALLPAPER_MODEL: &str = "random";
-<<<<<<< HEAD
 pub const RANDOM_WALLPAPER_MODEL: &str = DEFAULT_WALLPAPER_MODEL;
 pub const DEFAULT_FLOW_PARTICLES_AMOUNT: u64 = 5000;
-=======
->>>>>>> 430e18ad
 pub const WALLPAPER_OUT_FILE_PATH: &str = "/tmp/splash_wallpaper.png";
 pub const WALLPAPER_MODELS_LIST: &[&str] = &[
     "flow",
@@ -31,13 +28,8 @@
     // "squares2h",
     // "squares2v",
     "nearestgradient",
-<<<<<<< HEAD
-    "pattern",
+    // "pattern",
     &RANDOM_WALLPAPER_MODEL,
-=======
-    // "pattern", ugly
-    "random",
->>>>>>> 430e18ad
 ];
 const MAX_GENERATION_RETRIES: u8 = 3;
 // const hasmaps aren't possible, so we have this
